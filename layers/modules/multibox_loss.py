--- conflicted
+++ resolved
@@ -56,13 +56,9 @@
         # loss_box = (torch.pow(in_box_diff, 2) * (sigma_2 / 2.) * smoothL1_sign
                     # + (abs_in_box_diff - (0.5 / sigma_2)) * (1. - smoothL1_sign)) * bbox_outside_weights
         loss_box = (torch.pow(in_box_diff, 2) * (sigma_2 / 2.) * smoothL1_sign
-<<<<<<< HEAD
-                    + (abs_in_box_diff - (0.5 / sigma_2)) * (1. - smoothL1_sign)) * 1.0
-=======
                     + (abs_in_box_diff - (0.5 / sigma_2)) * (1. - smoothL1_sign)) * outweights
         # print(loss_box.size())
         # print(loss_box.shape[0])
->>>>>>> 8f5cbafa
         return loss_box.sum() / loss_box.shape[0]
 
     def KL_loss(self, bbox_pred, bbox_targets, bbox_pred_std, sigma=1.0):
@@ -192,15 +188,9 @@
         ###################################
         
         loss_l, kloss1, kloss2 = self.KL_loss(loc_pre, loc_t, std_p)    # return three losses
-<<<<<<< HEAD
-        print('loss_l:', loss_l)
-        print('kloss1:', kloss1)
-        print('kloss2:', kloss2)
-=======
         # print('loss_l:', loss_l)
         # print('kloss1:', kloss1)
         # print('kloss2:', kloss2)
->>>>>>> 8f5cbafa
         ###################################
         # loss_l = F.smooth_l1_loss(loc_p, loc_t, size_average=False)
 
@@ -227,12 +217,8 @@
         # Sum of losses: L(x,c,l,g) = (Lconf(x, c) + αLloc(x,l,g)) / N
 
         N = num_pos.data.sum()
-<<<<<<< HEAD
-        # loss_l /= N
-=======
         # print(N)
         loss_l /= N
->>>>>>> 8f5cbafa
         # kloss1 /= N
         # kloss2 /= N
         loss_c /= N
